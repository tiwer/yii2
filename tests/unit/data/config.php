<?php

return array(
	'databases' => array(
		'mysql' => array(
			'dsn' => 'mysql:host=127.0.0.1;dbname=yiitest',
			'username' => 'travis',
			'password' => '',
			'fixture' => __DIR__ . '/mysql.sql',
		),
		'sqlite' => array(
			'dsn' => 'sqlite::memory:',
			'fixture' => __DIR__ . '/sqlite.sql',
		),
		'sqlsrv' => array(
			'dsn' => 'sqlsrv:Server=localhost;Database=test',
			'username' => '',
			'password' => '',
			'fixture' => __DIR__ . '/mssql.sql',
		),
		'pgsql' => array(
			'dsn' => 'pgsql:host=localhost;dbname=yiitest;port=5432;',
			'username' => 'postgres',
			'password' => 'postgres',
<<<<<<< HEAD
			'attributes'  => array(
				'search_path' => 'master,hello'
			),
=======
>>>>>>> cf1e12ad
			'fixture' => __DIR__ . '/postgres.sql',
		)
    )
);<|MERGE_RESOLUTION|>--- conflicted
+++ resolved
@@ -22,12 +22,6 @@
 			'dsn' => 'pgsql:host=localhost;dbname=yiitest;port=5432;',
 			'username' => 'postgres',
 			'password' => 'postgres',
-<<<<<<< HEAD
-			'attributes'  => array(
-				'search_path' => 'master,hello'
-			),
-=======
->>>>>>> cf1e12ad
 			'fixture' => __DIR__ . '/postgres.sql',
 		)
     )
