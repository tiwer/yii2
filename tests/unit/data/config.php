<?php
return [
	'databases' => [
		'cubrid' => [
			'dsn' => 'cubrid:dbname=demodb;host=localhost;port=33000',
			'username' => 'dba',
			'password' => '',
			'fixture' => __DIR__ . '/cubrid.sql',
		],
		'mysql' => [
			'dsn' => 'mysql:host=127.0.0.1;dbname=yiitest',
			'username' => 'travis',
			'password' => '',
			'fixture' => __DIR__ . '/mysql.sql',
		],
		'sqlite' => [
			'dsn' => 'sqlite::memory:',
			'fixture' => __DIR__ . '/sqlite.sql',
		],
		'sqlsrv' => [
			'dsn' => 'sqlsrv:Server=localhost;Database=test',
			'username' => '',
			'password' => '',
			'fixture' => __DIR__ . '/mssql.sql',
		],
		'pgsql' => [
			'dsn' => 'pgsql:host=localhost;dbname=yiitest;port=5432;',
			'username' => 'postgres',
			'password' => 'postgres',
			'fixture' => __DIR__ . '/postgres.sql',
<<<<<<< HEAD
		),
		'redis' => array(
			'dsn' => 'redis://localhost:6379/0',
			'password' => null,
		),
	),
);
=======
		],
	],
];
>>>>>>> 704f9105
<|MERGE_RESOLUTION|>--- conflicted
+++ resolved
@@ -28,16 +28,10 @@
 			'username' => 'postgres',
 			'password' => 'postgres',
 			'fixture' => __DIR__ . '/postgres.sql',
-<<<<<<< HEAD
-		),
-		'redis' => array(
+		],
+		'redis' => [
 			'dsn' => 'redis://localhost:6379/0',
 			'password' => null,
-		),
-	),
-);
-=======
 		],
 	],
-];
->>>>>>> 704f9105
+];