<?php
/**
 * @link http://www.yiiframework.com/
 * @copyright Copyright (c) 2008 Yii Software LLC
 * @license http://www.yiiframework.com/license/
 */

namespace yii\base;

use Yii;

/**
 * ErrorException represents a PHP error.
 *
 * @author Alexander Makarov <sam@rmcreative.ru>
 * @since 2.0
 */
class ErrorException extends \ErrorException implements Arrayable
{
	/**
	 * Constructs the exception.
	 * @link http://php.net/manual/en/errorexception.construct.php
	 * @param $message [optional]
	 * @param $code [optional]
	 * @param $severity [optional]
	 * @param $filename [optional]
	 * @param $lineno [optional]
	 * @param $previous [optional]
	 */
	public function __construct($message = '', $code = 0, $severity = 1, $filename = __FILE__, $lineno = __LINE__, \Exception $previous = null)
	{
		parent::__construct($message, $code, $previous);
		$this->severity = $severity;
		$this->file = $filename;
		$this->line = $lineno;

		if (function_exists('xdebug_get_function_stack')) {
			$trace = array_slice(array_reverse(xdebug_get_function_stack()), 3, -1);
			foreach ($trace as &$frame) {
				if (!isset($frame['function'])) {
					$frame['function'] = 'unknown';
				}

				// XDebug < 2.1.1: http://bugs.xdebug.org/view.php?id=695
				if (!isset($frame['type']) || $frame['type'] === 'static') {
					$frame['type'] = '::';
				} elseif ($frame['type'] === 'dynamic') {
					$frame['type'] = '->';
				}

				// XDebug has a different key name
				if (isset($frame['params']) && !isset($frame['args'])) {
					$frame['args'] = $frame['params'];
				}
			}

			$ref = new \ReflectionProperty('Exception', 'trace');
			$ref->setAccessible(true);
			$ref->setValue($this, $trace);
		}
	}

	/**
	 * Returns if error is one of fatal type.
	 *
	 * @param array $error error got from error_get_last()
	 * @return boolean if error is one of fatal type
	 */
	public static function isFatalError($error)
	{
		return isset($error['type']) && in_array($error['type'], [E_ERROR, E_PARSE, E_CORE_ERROR, E_CORE_WARNING, E_COMPILE_ERROR, E_COMPILE_WARNING]);
	}

	/**
<<<<<<< HEAD
=======
	 * Gets the exception severity.
	 * @link http://php.net/manual/en/errorexception.getseverity.php
	 * @return integer the severity level of the exception.
	 */
	final public function getSeverity()
	{
		return $this->severity;
	}

	/**
>>>>>>> eb89a856
	 * @return string the user-friendly name of this exception
	 */
	public function getName()
	{
		$names = [
			E_ERROR => 'PHP Fatal Error',
			E_PARSE => 'PHP Parse Error',
			E_CORE_ERROR => 'PHP Core Error',
			E_COMPILE_ERROR => 'PHP Compile Error',
			E_USER_ERROR => 'PHP User Error',
			E_WARNING => 'PHP Warning',
			E_CORE_WARNING => 'PHP Core Warning',
			E_COMPILE_WARNING => 'PHP Compile Warning',
			E_USER_WARNING => 'PHP User Warning',
			E_STRICT => 'PHP Strict Warning',
			E_NOTICE => 'PHP Notice',
			E_RECOVERABLE_ERROR => 'PHP Recoverable Error',
			E_DEPRECATED => 'PHP Deprecated Warning',
		];
		return isset($names[$this->getCode()]) ? $names[$this->getCode()] : 'Error';
	}

	/**
	 * Returns the array representation of this object.
	 * @return array the array representation of this object.
	 */
	public function toArray()
	{
		return $this->toArrayRecursive($this);
	}

	/**
	 * Returns the array representation of the exception and all previous exceptions recursively.
	 * @param \Exception $exception object
	 * @return array the array representation of the exception.
	 */
	protected function toArrayRecursive($exception)
	{
		$array = [
			'type' => get_class($exception),
			'name' => $exception instanceof self ? $exception->getName() : 'Exception',
			'message' => $exception->getMessage(),
			'code' => $exception->getCode(),
		];
		if (($prev = $exception->getPrevious()) !== null) {
			$array['previous'] = $this->toArrayRecursive($prev);
		}
		return $array;
	}
}<|MERGE_RESOLUTION|>--- conflicted
+++ resolved
@@ -72,19 +72,6 @@
 	}
 
 	/**
-<<<<<<< HEAD
-=======
-	 * Gets the exception severity.
-	 * @link http://php.net/manual/en/errorexception.getseverity.php
-	 * @return integer the severity level of the exception.
-	 */
-	final public function getSeverity()
-	{
-		return $this->severity;
-	}
-
-	/**
->>>>>>> eb89a856
 	 * @return string the user-friendly name of this exception
 	 */
 	public function getName()
